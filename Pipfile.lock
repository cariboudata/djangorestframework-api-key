{
    "_meta": {
        "hash": {
<<<<<<< HEAD
            "sha256": "ff882e129832b051c5d41cdbf4c09318be6efc4f693535fd035acda839ffdbc9"
=======
            "sha256": "72b4e01930a44bc4de33d9dc2706d3fa59c7afa1d7e9bc336603f5a7ce8f94bd"
>>>>>>> 9f9c1439
        },
        "pipfile-spec": 6,
        "requires": {
            "python_version": "3.7"
        },
        "sources": [
            {
                "name": "pypi",
                "url": "https://pypi.org/simple",
                "verify_ssl": true
            }
        ]
    },
    "default": {},
    "develop": {
        "astroid": {
            "hashes": [
                "sha256:6560e1e1749f68c64a4b5dee4e091fce798d2f0d84ebe638cf0e0585a343acf4",
                "sha256:b65db1bbaac9f9f4d190199bb8680af6f6f84fd3769a5ea883df8a91fe68b4c4"
            ],
            "version": "==2.2.5"
        },
        "atomicwrites": {
            "hashes": [
                "sha256:03472c30eb2c5d1ba9227e4c2ca66ab8287fbfbbda3888aa93dc2e28fc6811b4",
                "sha256:75a9445bac02d8d058d5e1fe689654ba5a6556a1dfd8ce6ec55a0ed79866cfa6"
            ],
            "version": "==1.3.0"
        },
        "attrs": {
            "hashes": [
                "sha256:69c0dbf2ed392de1cb5ec704444b08a5ef81680a61cb899dc08127123af36a79",
                "sha256:f0b870f674851ecbfbbbd364d6b5cbdff9dcedbc7f3f5e18a6891057f21fe399"
            ],
            "version": "==19.1.0"
        },
        "bumpversion": {
            "hashes": [
                "sha256:6744c873dd7aafc24453d8b6a1a0d6d109faf63cd0cd19cb78fd46e74932c77e",
                "sha256:6753d9ff3552013e2130f7bc03c1007e24473b4835952679653fb132367bdd57"
            ],
            "index": "pypi",
            "version": "==0.5.3"
        },
        "django": {
            "hashes": [
                "sha256:7c3543e4fb070d14e10926189a7fcf42ba919263b7473dceaefce34d54e8a119",
                "sha256:a2814bffd1f007805b19194eb0b9a331933b82bd5da1c3ba3d7b7ba16e06dc4b"
            ],
            "index": "pypi",
            "version": "==2.2"
        },
        "djangorestframework": {
            "hashes": [
                "sha256:8a435df9007c8b7d8e69a21ef06650e3c0cbe0d4b09e55dd1bd74c89a75a9fcd",
                "sha256:f7a266260d656e1cf4ca54d7a7349609dc8af4fe2590edd0ecd7d7643ea94a17"
            ],
            "index": "pypi",
            "version": "==3.9.2"
        },
        "djangorestframework-api-key": {
            "editable": true,
            "path": "."
        },
        "isort": {
            "hashes": [
                "sha256:01cb7e1ca5e6c5b3f235f0385057f70558b70d2f00320208825fa62887292f43",
                "sha256:268067462aed7eb2a1e237fcb287852f22077de3fb07964e87e00f829eea2d1a"
            ],
            "version": "==4.3.17"
        },
        "lazy-object-proxy": {
            "hashes": [
                "sha256:0ce34342b419bd8f018e6666bfef729aec3edf62345a53b537a4dcc115746a33",
                "sha256:1b668120716eb7ee21d8a38815e5eb3bb8211117d9a90b0f8e21722c0758cc39",
                "sha256:209615b0fe4624d79e50220ce3310ca1a9445fd8e6d3572a896e7f9146bbf019",
                "sha256:27bf62cb2b1a2068d443ff7097ee33393f8483b570b475db8ebf7e1cba64f088",
                "sha256:27ea6fd1c02dcc78172a82fc37fcc0992a94e4cecf53cb6d73f11749825bd98b",
                "sha256:2c1b21b44ac9beb0fc848d3993924147ba45c4ebc24be19825e57aabbe74a99e",
                "sha256:2df72ab12046a3496a92476020a1a0abf78b2a7db9ff4dc2036b8dd980203ae6",
                "sha256:320ffd3de9699d3892048baee45ebfbbf9388a7d65d832d7e580243ade426d2b",
                "sha256:50e3b9a464d5d08cc5227413db0d1c4707b6172e4d4d915c1c70e4de0bbff1f5",
                "sha256:5276db7ff62bb7b52f77f1f51ed58850e315154249aceb42e7f4c611f0f847ff",
                "sha256:61a6cf00dcb1a7f0c773ed4acc509cb636af2d6337a08f362413c76b2b47a8dd",
                "sha256:6ae6c4cb59f199d8827c5a07546b2ab7e85d262acaccaacd49b62f53f7c456f7",
                "sha256:7661d401d60d8bf15bb5da39e4dd72f5d764c5aff5a86ef52a042506e3e970ff",
                "sha256:7bd527f36a605c914efca5d3d014170b2cb184723e423d26b1fb2fd9108e264d",
                "sha256:7cb54db3535c8686ea12e9535eb087d32421184eacc6939ef15ef50f83a5e7e2",
                "sha256:7f3a2d740291f7f2c111d86a1c4851b70fb000a6c8883a59660d95ad57b9df35",
                "sha256:81304b7d8e9c824d058087dcb89144842c8e0dea6d281c031f59f0acf66963d4",
                "sha256:933947e8b4fbe617a51528b09851685138b49d511af0b6c0da2539115d6d4514",
                "sha256:94223d7f060301b3a8c09c9b3bc3294b56b2188e7d8179c762a1cda72c979252",
                "sha256:ab3ca49afcb47058393b0122428358d2fbe0408cf99f1b58b295cfeb4ed39109",
                "sha256:bd6292f565ca46dee4e737ebcc20742e3b5be2b01556dafe169f6c65d088875f",
                "sha256:cb924aa3e4a3fb644d0c463cad5bc2572649a6a3f68a7f8e4fbe44aaa6d77e4c",
                "sha256:d0fc7a286feac9077ec52a927fc9fe8fe2fabab95426722be4c953c9a8bede92",
                "sha256:ddc34786490a6e4ec0a855d401034cbd1242ef186c20d79d2166d6a4bd449577",
                "sha256:e34b155e36fa9da7e1b7c738ed7767fc9491a62ec6af70fe9da4a057759edc2d",
                "sha256:e5b9e8f6bda48460b7b143c3821b21b452cb3a835e6bbd5dd33aa0c8d3f5137d",
                "sha256:e81ebf6c5ee9684be8f2c87563880f93eedd56dd2b6146d8a725b50b7e5adb0f",
                "sha256:eb91be369f945f10d3a49f5f9be8b3d0b93a4c2be8f8a5b83b0571b8123e0a7a",
                "sha256:f460d1ceb0e4a5dcb2a652db0904224f367c9b3c1470d5a7683c0480e582468b"
            ],
            "version": "==1.3.1"
        },
        "mccabe": {
            "hashes": [
                "sha256:ab8a6258860da4b6677da4bd2fe5dc2c659cff31b3ee4f7f5d64e79735b80d42",
                "sha256:dd8d182285a0fe56bace7f45b5e7d1a6ebcbf524e8f3bd87eb0f125271b8831f"
            ],
            "version": "==0.6.1"
        },
        "more-itertools": {
            "hashes": [
                "sha256:2112d2ca570bb7c3e53ea1a35cd5df42bb0fd10c45f0fb97178679c3c03d64c7",
                "sha256:c3e4748ba1aad8dba30a4886b0b1a2004f9a863837b8654e7059eebf727afa5a"
            ],
            "markers": "python_version > '2.7'",
            "version": "==7.0.0"
        },
        "pluggy": {
            "hashes": [
                "sha256:19ecf9ce9db2fce065a7a0586e07cfb4ac8614fe96edf628a264b1c70116cf8f",
                "sha256:84d306a647cc805219916e62aab89caa97a33a1dd8c342e87a37f91073cd4746"
            ],
            "version": "==0.9.0"
        },
        "py": {
            "hashes": [
                "sha256:64f65755aee5b381cea27766a3a147c3f15b9b6b9ac88676de66ba2ae36793fa",
                "sha256:dc639b046a6e2cff5bbe40194ad65936d6ba360b52b3c3fe1d08a82dd50b5e53"
            ],
            "version": "==1.8.0"
        },
        "pylint": {
            "hashes": [
                "sha256:5d77031694a5fb97ea95e828c8d10fc770a1df6eb3906067aaed42201a8a6a09",
                "sha256:723e3db49555abaf9bf79dc474c6b9e2935ad82230b10c1138a71ea41ac0fff1"
            ],
            "index": "pypi",
            "version": "==2.3.1"
        },
        "pytest": {
            "hashes": [
                "sha256:3773f4c235918987d51daf1db66d51c99fac654c81d6f2f709a046ab446d5e5d",
                "sha256:b7802283b70ca24d7119b32915efa7c409982f59913c1a6c0640aacf118b95f5"
            ],
            "index": "pypi",
            "version": "==4.4.1"
        },
        "pytest-django": {
            "hashes": [
                "sha256:30d773f1768e8f214a3106f1090e00300ce6edfcac8c55fd13b675fe1cbd1c85",
                "sha256:4d3283e774fe1d40630ee58bf34929b83875e4751b525eeb07a7506996eb42ee"
            ],
            "index": "pypi",
            "version": "==3.4.8"
        },
        "pytz": {
            "hashes": [
                "sha256:303879e36b721603cc54604edcac9d20401bdbe31e1e4fdee5b9f98d5d31dfda",
                "sha256:d747dd3d23d77ef44c6a3526e274af6efeb0a6f1afd5a69ba4d5be4098c8e141"
            ],
            "version": "==2019.1"
        },
        "six": {
            "hashes": [
                "sha256:3350809f0555b11f552448330d0b52d5f24c91a322ea4a15ef22629740f3761c",
                "sha256:d16a0141ec1a18405cd4ce8b4613101da75da0e9a7aec5bdd4fa804d0e0eba73"
            ],
            "version": "==1.12.0"
        },
        "sqlparse": {
            "hashes": [
                "sha256:40afe6b8d4b1117e7dff5504d7a8ce07d9a1b15aeeade8a2d10f130a834f8177",
                "sha256:7c3dca29c022744e95b547e867cee89f4fce4373f3549ccd8797d8eb52cdb873"
            ],
            "version": "==0.3.0"
        },
        "typed-ast": {
            "hashes": [
                "sha256:04894d268ba6eab7e093d43107869ad49e7b5ef40d1a94243ea49b352061b200",
                "sha256:16616ece19daddc586e499a3d2f560302c11f122b9c692bc216e821ae32aa0d0",
                "sha256:252fdae740964b2d3cdfb3f84dcb4d6247a48a6abe2579e8029ab3be3cdc026c",
                "sha256:2af80a373af123d0b9f44941a46df67ef0ff7a60f95872412a145f4500a7fc99",
                "sha256:2c88d0a913229a06282b285f42a31e063c3bf9071ff65c5ea4c12acb6977c6a7",
                "sha256:2ea99c029ebd4b5a308d915cc7fb95b8e1201d60b065450d5d26deb65d3f2bc1",
                "sha256:3d2e3ab175fc097d2a51c7a0d3fda442f35ebcc93bb1d7bd9b95ad893e44c04d",
                "sha256:4766dd695548a15ee766927bf883fb90c6ac8321be5a60c141f18628fb7f8da8",
                "sha256:56b6978798502ef66625a2e0f80cf923da64e328da8bbe16c1ff928c70c873de",
                "sha256:5cddb6f8bce14325b2863f9d5ac5c51e07b71b462361fd815d1d7706d3a9d682",
                "sha256:644ee788222d81555af543b70a1098f2025db38eaa99226f3a75a6854924d4db",
                "sha256:64cf762049fc4775efe6b27161467e76d0ba145862802a65eefc8879086fc6f8",
                "sha256:68c362848d9fb71d3c3e5f43c09974a0ae319144634e7a47db62f0f2a54a7fa7",
                "sha256:6c1f3c6f6635e611d58e467bf4371883568f0de9ccc4606f17048142dec14a1f",
                "sha256:b213d4a02eec4ddf622f4d2fbc539f062af3788d1f332f028a2e19c42da53f15",
                "sha256:bb27d4e7805a7de0e35bd0cb1411bc85f807968b2b0539597a49a23b00a622ae",
                "sha256:c9d414512eaa417aadae7758bc118868cd2396b0e6138c1dd4fda96679c079d3",
                "sha256:f0937165d1e25477b01081c4763d2d9cdc3b18af69cb259dd4f640c9b900fe5e",
                "sha256:fb96a6e2c11059ecf84e6741a319f93f683e440e341d4489c9b161eca251cf2a",
                "sha256:fc71d2d6ae56a091a8d94f33ec9d0f2001d1cb1db423d8b4355debfe9ce689b7"
            ],
            "markers": "implementation_name == 'cpython'",
            "version": "==1.3.4"
        },
        "wrapt": {
            "hashes": [
                "sha256:4aea003270831cceb8a90ff27c4031da6ead7ec1886023b80ce0dfe0adf61533"
            ],
            "version": "==1.11.1"
        }
    }
}<|MERGE_RESOLUTION|>--- conflicted
+++ resolved
@@ -1,11 +1,7 @@
 {
     "_meta": {
         "hash": {
-<<<<<<< HEAD
-            "sha256": "ff882e129832b051c5d41cdbf4c09318be6efc4f693535fd035acda839ffdbc9"
-=======
             "sha256": "72b4e01930a44bc4de33d9dc2706d3fa59c7afa1d7e9bc336603f5a7ce8f94bd"
->>>>>>> 9f9c1439
         },
         "pipfile-spec": 6,
         "requires": {
