--- conflicted
+++ resolved
@@ -1,11 +1,7 @@
 {
     "_meta": {
         "hash": {
-<<<<<<< HEAD
-            "sha256": "9d8c7fa6d57180a19d02271e1a14cd498809e0942ad10d64c95210b24bd29a66"
-=======
-            "sha256": "a99c27151713b01b66941b94761805f5a9aa8ab70fd1e07249e8f6d91a364e07"
->>>>>>> 7520a54c
+            "sha256": "7583713a637b8935f04d7cb6d60d30de2bd7139fcb2cbb5e487edf1c5ffb9dab"
         },
         "pipfile-spec": 6,
         "requires": {
