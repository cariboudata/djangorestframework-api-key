--- conflicted
+++ resolved
@@ -8,11 +8,7 @@
 
 class APIKeyManager(models.Manager):
     def create_key(self, **kwargs) -> Tuple["APIKey", str]:
-<<<<<<< HEAD
-        # Prevent manually setting the primary key.
-=======
         # Prevent from manually setting the primary key.
->>>>>>> a94a769f
         kwargs.pop("id", None)
 
         obj = self.model(**kwargs)  # type: APIKey
